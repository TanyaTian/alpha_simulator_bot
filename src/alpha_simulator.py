--- conflicted
+++ resolved
@@ -391,15 +391,10 @@
             status = progress_data.get("status")
             self.logger.info(f"Simulation batch status: {status}, children count: {len(children)}")
 
-<<<<<<< HEAD
-            if status != "COMPLETE":
-                self.logger.info("Simulation not complete.")
-=======
             if status == "ERROR":
                 self.logger.info(f"Simulation failed with ERROR status. Progress URL: {simulation_progress_url}")
             elif status != "COMPLETE":
                 self.logger.info("Simulation not complete. Will check again later.")
->>>>>>> 18531c19
 
             # 打印children和record_ids的关联日志
             record_ids = self.active_simulations_dict.get(simulation_progress_url)
